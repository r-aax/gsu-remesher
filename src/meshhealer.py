--- conflicted
+++ resolved
@@ -135,13 +135,9 @@
     # Medium case.
     # f = '../cases/sphere_2.dat'
     # Hard case.
-<<<<<<< HEAD
     f = '../cases/bunny_2.dat'
-=======
-    # f = '../cases/bunny_2.dat'
     # Extra case.
     # f = '../cases/dragon_2.dat'
->>>>>>> 674cd622
 
     # Load.
     mesh = msu.Mesh(f)
